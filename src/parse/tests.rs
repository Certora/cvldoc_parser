use crate::util::span_to_range::RangeConverter;
use crate::{AssociatedElement, CvlDoc, DocData, Param, Tag};
use assert_matches::assert_matches;
use color_eyre::eyre::{self, bail};
use indoc::indoc;
use itertools::Itertools;
use lsp_types::{Position, Range};
use ropey::Rope;
use std::iter::zip;

fn parse_src(src: &str) -> Vec<CvlDoc> {
    let rope = Rope::from_str(src);
    CvlDoc::from_rope(rope)
}

macro_rules! param {
    ($ty: expr) => {
        ($ty.to_string(), None)
    };
    ($ty:expr, $name:expr) => {
        ($ty.to_string(), Some($name.to_string()))
    };
}

<<<<<<< HEAD
fn data_of_first(docs: &[CvlDoc]) -> Option<&DocData> {
    docs.first().map(|doc| &doc.data)
=======
fn parse_to_exactly_one_element(src: &str) -> eyre::Result<NatSpec> {
    match parse_src(src).into_iter().at_most_one() {
        Ok(Some(natspec)) => Ok(natspec),
        _ => bail!("should parse to exactly one element"),
    }
>>>>>>> 6209e0c3
}

fn compare_params(expected_params: &[Param], actual_params: &[Param]) {
    assert_eq!(expected_params.len(), actual_params.len());

    for (expected, actual) in zip(expected_params, actual_params) {
        assert_eq!(expected.0, actual.0, "parsed param type is different");
        assert_eq!(expected.1, actual.1, "parsed param name is different");
    }
}

#[test]
fn free_form_comments() {
    let src = indoc! {"
            /**** # Section example *************************/

            /*************** # Centered example **************/

            /********************************/
            /*** # Thick centered example */
            /********************************/

            /////////////////////////////////////////
            //// # Thick example                   ////
            /////////////////////////////////////////

            /***
             * # Multiline example
             * Additional detail
             * and more info
             */
        "};

    let parsed = parse_src(src);

    assert_eq!(parsed.len(), 5);

    assert_eq!(parsed[0].range, range_from((0, 0), (1, 0)));
    assert_eq!(
        parsed[0].data,
        DocData::FreeForm("# Section example".to_string())
    );
    assert_eq!(parsed[1].range, range_from((2, 0), (3, 0)));
    assert_eq!(
        parsed[1].data,
        DocData::FreeForm("# Centered example".to_string()),
    );
    assert_eq!(parsed[2].range, range_from((4, 0), (7, 0)));
    assert_eq!(
        parsed[2].data,
        DocData::FreeForm("# Thick centered example".to_string()),
    );
    assert_eq!(parsed[3].range, range_from((8, 0), (11, 0)));
    assert_eq!(
        parsed[3].data,
        DocData::FreeForm("# Thick example".to_string()),
    );
    assert_eq!(parsed[4].range, range_from((12, 0), (17, 0)));
    assert_eq!(
        parsed[4].data,
        DocData::FreeForm("# Multiline example\nAdditional detail\nand more info".to_string()),
    );
}

fn range_from((s_line, s_character): (u32, u32), (e_line, e_character): (u32, u32)) -> Range {
    let start = Position::new(s_line, s_character);
    let end = Position::new(e_line, e_character);
    Range::new(start, end)
}

#[test]
fn doc_tag_spans_match_source() {
    let src = indoc! {"
            /// hello hello hello
            /// world world world
            /// @title A simulator for trees
            /// and for everything green
            /// @author Larry A. Gardner
            /// @notice You can use this contract for only the most basic simulation
            /// @dev All function calls are currently implemented without side effects
            rule trees { }
        "};

    let parsed = parse_src(src);
    let tags = data_of_first(&parsed).and_then(DocData::tags).unwrap();
    let tag_kinds = tags
        .iter()
        .map(|doc_tag| doc_tag.kind.clone())
        .collect_vec();
    assert_eq!(
        tag_kinds,
        [
            Tag::Notice,
            Tag::Title,
            Tag::Unexpected(String::from("author")),
            Tag::Notice,
            Tag::Dev
        ]
    );

    let converter = RangeConverter::new(Rope::from_str(src));
    let actual_tags = tags
        .iter()
        .filter_map(|doc_tag| {
            let span = doc_tag.range.map(|range| converter.to_span(range))?;
            let actual_tag_from_src = &src[span];
            Some(actual_tag_from_src)
        })
        .collect_vec();
    assert_eq!(actual_tags, ["@title", "@author", "@notice", "@dev"])
}

#[test]
fn doc_description_with_empty_line() {
    let src = indoc! {"
            /**
             * some stuff goes here
             * more stuff goes there
             *
             * last line was empty
             * and should have been ignored
             * @title A house for dogs
             * @notice Not for cats
             */
            function dogHouse() { {}
                string dog;
            }
        "};
    let parsed = parse_src(src);
    let tags = data_of_first(&parsed).and_then(DocData::tags).unwrap();

    assert_eq!(tags[0].kind, Tag::Notice);
    assert_eq!(tags[0].description, "some stuff goes here\nmore stuff goes there\nlast line was empty\nand should have been ignored");
}

#[test]
fn parsing_params() {
    let src = indoc! {"
            /**
             * this is here to check that params under documentation
             * are parsed correctly
             * @formula 1 + 1
             * @param a some number
             * @param b some other number
             * @param c not a number
             * @notice why are you still reading this
             */
            invariant goodMath(
                                uint a,
                                int b,
                                string c
                               )
            {
            }
        "};

    let parsed = parse_src(src);
    let associated = data_of_first(&parsed)
        .and_then(DocData::associated_element)
        .unwrap();

    assert_eq!(associated.name().unwrap(), "goodMath");

    let expected_params = [
        param!("uint", "a"),
        param!("int", "b"),
        param!("string", "c"),
    ];
    compare_params(&expected_params, associated.params().unwrap());
}

#[test]
fn comments_in_associated_element() {
    let src = indoc! {"
            /// this test checks
            /// that even if you put comments
            /// in problematic areas,
            /// parsing still works
            /**/
            //lorem ipsum dolor sit amet
            rule
            ///// asdfasdfasdfasd
            ofLaw(string //randomtext
                       lapd
                       /**
                        * more random text
                        */
                        , string csny
                               ) { }
        "};

    let parsed = parse_src(src);
    let associated = data_of_first(&parsed)
        .and_then(DocData::associated_element)
        .unwrap();

    assert_matches!(associated, AssociatedElement::Rule { .. });
    assert_eq!(associated.name().unwrap(), "ofLaw");

    let expected_params = [param!("string", "lapd"), param!("string", "csny")];
    compare_params(&expected_params, associated.params().unwrap());
}

#[test]
fn commented_out_blocks_are_ignored() {
    let src = indoc! {r#"
            /*
            /// This should not be parsed as a NatSpec doc,
            /// since the entire block is commented out.
            rule sanity {
                method f; env e; calldataarg args;
                f(e, args);
                assert false,
                    "This rule should always fail";
            }
            */
            /*
            /**
             * this one should not be parsed either.
             * note that this is valid starred natspec
             * doc, and as such it ends with the
             * same terminator that ends a regular CVL comment
             * which could cause parsing ambiguities.
             */
            rule insanity {
                method f; env e; calldataarg args;
                f(e, args);
                assert true,
                    "This rule should always pass";
            }
            */
        "#};

    let parsed = parse_src(src);
    assert!(
        parsed.is_empty(),
        "valid NatSpec blocks were parsed from commented out blocks"
    );
}

#[test]
fn commented_out_doc_followed_by_non_commented() {
    let src = indoc! {r#"
            /// @title the rule associated
            /// with this doc is commented out,
            /// so it should be considered as a
            /// documentation with no associated element
            // rule foo(method f) {
            //     env e; calldataarg args;
            //     // require inRecoveryMode(e); // alternative way, should try both
            /* */ //

            //     assert !lastReverted, "recovery mode must not fail";
            // }

            ///@title this is another rule with a doc
            /// this one's associated element is not ,
            /// commented out and so SHOULD be considered as
            /// having an associated element.
            /// furthermore, it should be parsed as a separate documentation
            /// block from the one above.
            rule bar(method f) {
                thank_you_for_playing_wing_commander();
            }
        "#};

    let parsed = parse_src(src);

    assert_eq!(parsed.len(), 2);
    assert!(parsed.iter().all(|doc| doc.data.is_documentation()));

    assert!(parsed[0].data.associated_element().is_none());
    assert_eq!(
        parsed[1]
            .data
            .associated_element()
            .and_then(AssociatedElement::name)
            .unwrap(),
        "bar"
    );
}

#[test]
fn grabbing_blocks() {
    let src = indoc! {r#"
            /**
             * this checks that nested blocks are grabbed
             */
            function of(Christmas past) {
                if (true) {
                    do_this();
                } else {
                    do_that();
                }
                {}{}{}{{}}{{{{   }}}}
            }fizz buzz{}
        "#};

    let parsed = parse_src(src);
    let block = data_of_first(&parsed)
        .unwrap()
        .associated_element()
        .and_then(AssociatedElement::block)
        .expect("could not capture code block");

    assert!(block.ends_with("{}{}{}{{}}{{{{   }}}}"));
}

#[test]
fn invariants() {
    let src = indoc! {r#"
    /**
     @title Valid Operator
     @notice Zero cannot be an operator.
    */
    invariant validOperator(address operator)
            beneficiaryOf(operator) != 0  <=>  ( operator != 0 && ownerOf(operator) != 0 && authorizerOf(operator) != 0 )

    /**
         @title Valid state of an operator ❌.
        @notice Operators with assets must have an owner, a beneficiary, and an authorizer.

            (unbondedValue(o) + lockedBonds(o)) > 0 ⟹
                ( ownerOf(o) ≠ 0 ⋀ beneficiaryOf(o) ≠ 0 ⋀ authorizerOf(o) ≠ 0 )
    */
    definition MAX_UINT160() returns uint256 = 1461501637330902918203684832716283019655932542975
    ;
        "#};

    let parsed = parse_src(src);
    assert_eq!(parsed.len(), 2);

    assert_matches!(
        parsed[0].data.associated_element().unwrap(),
        AssociatedElement::Invariant { .. }
    );
    assert_matches!(
        parsed[1].data.associated_element().unwrap(),
        AssociatedElement::Definition { .. }
    );
}

#[test]
fn rules_without_parameters() {
    let src = indoc! {r#"
    /// Burning a larger amount of a token must reduce that token's balance more
    /// than burning a smaller amount.
    /// n.b. This rule holds for `burnBatch` as well due to rules establishing
    /// appropriate equivance between `burn` and `burnBatch` methods.
    rule burnAmountProportionalToBalanceReduction {
        storage beforeBurn = lastStorage;
        env e;

        address holder; uint256 token;
        mathint startingBalance = balanceOf(holder, token);
        uint256 smallBurn; uint256 largeBurn;
        require smallBurn < largeBurn;

        // smaller burn amount
        burn(e, holder, token, smallBurn) at beforeBurn;
        mathint smallBurnBalanceChange = startingBalance - balanceOf(holder, token);

        // larger burn amount
        burn(e, holder, token, largeBurn) at beforeBurn;
        mathint largeBurnBalanceChange = startingBalance - balanceOf(holder, token);

        assert smallBurnBalanceChange < largeBurnBalanceChange,
            "A larger burn must lead to a larger decrease in balance";
    }
        "#};

    let parsed = parse_src(src);
    let data = data_of_first(&parsed).unwrap();

    assert_matches!(
        data.associated_element(),
        Some(AssociatedElement::Rule { .. })
    );
}

#[test]
fn multiline_slashed_freeform_concatenates_to_a_single_comment() {
    let src = indoc! {r#"
    //// ## Verification of ERC1155Burnable
    ////
    //// `ERC1155Burnable` extends the `ERC1155` functionality by wrapping the internal
    //// methods `_burn` and `_burnBatch` in the public methods `burn` and `burnBatch`,
    //// adding a requirement that the caller of either method be the account holding
    //// the tokens or approved to act on that account's behalf.
    ////
    //// ### Assumptions and Simplifications
    ////
    //// - No changes made using the harness
    ////
    //// ### Properties

    methods {
        balanceOf(address, uint256) returns uint256 envfree
        isApprovedForAll(address,address) returns bool envfree
    }
        "#};

<<<<<<< HEAD
    let parsed = parse_src(src);
    let data = data_of_first(&parsed);

    if let Some(DocData::FreeForm(text)) = data {
=======
    let natspec = parse_to_exactly_one_element(src).unwrap();

    if let NatSpec::FreeForm { text, .. } = natspec {
>>>>>>> 6209e0c3
        assert_eq!(text, "## Verification of ERC1155Burnable\n\n`ERC1155Burnable` extends the `ERC1155` functionality by wrapping the internal\nmethods `_burn` and `_burnBatch` in the public methods `burn` and `burnBatch`,\nadding a requirement that the caller of either method be the account holding\nthe tokens or approved to act on that account's behalf.\n\n### Assumptions and Simplifications\n\n- No changes made using the harness\n\n### Properties");
    } else {
        panic!("should have been parsed as documentation")
    }
}

// #[test]
// fn dev_tags() {
//     let src = indoc! {r#"
//     /**
//      * @title totalSupply_LE_balance
//      * @notice invariant to assure that the total supply is always under the balance amount.
//      *  the variant has no parameters.
//      * @dev assume currentContract is initiated.
//      */
//     invariant totalSupply_LE_balance()
//         totalSupply() <= underlying.balanceOf(currentContract)
//         {
//             preserved with(env e) {
//                 require e.msg.sender != currentContract;
//             }
//         }
//         "#};

//     let natspec = parse_to_exactly_one_element(src).unwrap();

//     dbg!(&natspec, natspec.enumerate_diagnostics());
// }<|MERGE_RESOLUTION|>--- conflicted
+++ resolved
@@ -2,6 +2,7 @@
 use crate::{AssociatedElement, CvlDoc, DocData, Param, Tag};
 use assert_matches::assert_matches;
 use color_eyre::eyre::{self, bail};
+use color_eyre::Report;
 use indoc::indoc;
 use itertools::Itertools;
 use lsp_types::{Position, Range};
@@ -22,16 +23,15 @@
     };
 }
 
-<<<<<<< HEAD
 fn data_of_first(docs: &[CvlDoc]) -> Option<&DocData> {
     docs.first().map(|doc| &doc.data)
-=======
-fn parse_to_exactly_one_element(src: &str) -> eyre::Result<NatSpec> {
+}
+
+fn parse_to_exactly_one_element(src: &str) -> Result<CvlDoc, Report> {
     match parse_src(src).into_iter().at_most_one() {
-        Ok(Some(natspec)) => Ok(natspec),
+        Ok(Some(doc)) => Ok(doc),
         _ => bail!("should parse to exactly one element"),
     }
->>>>>>> 6209e0c3
 }
 
 fn compare_params(expected_params: &[Param], actual_params: &[Param]) {
@@ -403,11 +403,10 @@
     }
         "#};
 
-    let parsed = parse_src(src);
-    let data = data_of_first(&parsed).unwrap();
+    let parsed = parse_to_exactly_one_element(src).unwrap();
 
     assert_matches!(
-        data.associated_element(),
+        parsed.data.associated_element(),
         Some(AssociatedElement::Rule { .. })
     );
 }
@@ -434,41 +433,11 @@
     }
         "#};
 
-<<<<<<< HEAD
-    let parsed = parse_src(src);
-    let data = data_of_first(&parsed);
-
-    if let Some(DocData::FreeForm(text)) = data {
-=======
-    let natspec = parse_to_exactly_one_element(src).unwrap();
-
-    if let NatSpec::FreeForm { text, .. } = natspec {
->>>>>>> 6209e0c3
+    let parsed = parse_to_exactly_one_element(src).unwrap();
+
+    if let DocData::FreeForm(text) = parsed.data {
         assert_eq!(text, "## Verification of ERC1155Burnable\n\n`ERC1155Burnable` extends the `ERC1155` functionality by wrapping the internal\nmethods `_burn` and `_burnBatch` in the public methods `burn` and `burnBatch`,\nadding a requirement that the caller of either method be the account holding\nthe tokens or approved to act on that account's behalf.\n\n### Assumptions and Simplifications\n\n- No changes made using the harness\n\n### Properties");
     } else {
         panic!("should have been parsed as documentation")
     }
-}
-
-// #[test]
-// fn dev_tags() {
-//     let src = indoc! {r#"
-//     /**
-//      * @title totalSupply_LE_balance
-//      * @notice invariant to assure that the total supply is always under the balance amount.
-//      *  the variant has no parameters.
-//      * @dev assume currentContract is initiated.
-//      */
-//     invariant totalSupply_LE_balance()
-//         totalSupply() <= underlying.balanceOf(currentContract)
-//         {
-//             preserved with(env e) {
-//                 require e.msg.sender != currentContract;
-//             }
-//         }
-//         "#};
-
-//     let natspec = parse_to_exactly_one_element(src).unwrap();
-
-//     dbg!(&natspec, natspec.enumerate_diagnostics());
-// }+}