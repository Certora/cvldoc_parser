use std::iter;

use super::*;
use chumsky::prelude::*;

pub const SYNC_TOKENS: [Token; 10] = [
    Token::FreeFormSlashed,
    Token::FreeFormStarred,
    Token::CvlDocSlashed,
    Token::CvlDocStarred,
    Token::Ghost,
    Token::Definition,
    Token::Rule,
    Token::Invariant,
    Token::Methods,
    Token::Function,
];

pub const INVARIANT_STOP_TOKENS: [Token; 14] = [
    Token::FreeFormSlashed,
    Token::FreeFormStarred,
    Token::CvlDocSlashed,
    Token::CvlDocStarred,
    Token::Ghost,
    Token::Definition,
    Token::Rule,
    Token::Invariant,
    Token::Methods,
    Token::Function,
    Token::Hook,
    Token::Axiom,
    Token::Using,
    Token::Hook,
];

pub(super) fn newline<'src>() -> impl Parser<char, &'src str, Error = Simple<char>> + Clone {
    static NEWLINE: &[&str; 2] = &["\r\n", "\n"];
    let newline_parsers = NEWLINE.map(just);
    choice(newline_parsers)
}

pub(super) fn newline_or_end<'src>() -> impl Parser<char, &'src str, Error = Simple<char>> + Clone {
    let end = end().to("");
    newline().or(end).boxed()
}

pub(super) fn balanced(
    l: Token,
    r: Token,
) -> impl Parser<Token, Vec<Token>, Error = Simple<Token>> + Clone {
    let open = just(l.clone());
    let close = just(r.clone());

    let content = none_of([l, r]).at_least_once().boxed();

    recursive(|block| {
        let between = content.or(block).repeated().flatten();

        open.chain(between).chain(close)
    })
}

pub(super) fn balanced_stringified(
    l: Token,
    r: Token,
) -> impl Parser<Token, String, Error = Simple<Token>> + Clone {
    balanced(l, r).map(String::from_iter)
}

pub(super) fn mapping_ty() -> impl Parser<Token, String, Error = Simple<Token>> + Clone {
    just(Token::Mapping)
        .ignore_then(balanced_stringified(Token::RoundOpen, Token::RoundClose))
        .map(|content| format!("mapping{content}"))
}

pub(super) fn ident() -> impl Parser<Token, String, Error = Simple<Token>> + Clone {
    select! { Token::Ident(ident) => ident }
}

pub(super) fn ty() -> impl Parser<Token, String, Error = Simple<Token>> + Clone {
    let call = ident()
        .then_ignore(just(Token::Dot))
        .then(ident())
        .map(|(lhs, rhs)| format!("{lhs}.{rhs}"));

    let array_ty = {
        let array_subscript =
            balanced_stringified(Token::SquareOpen, Token::SquareClose).at_least_once();
        let caller = ident().or(call.clone());

        caller
            .then(array_subscript)
            .map(|(caller, subscript)| iter::once(caller).chain(subscript).collect())
    };

    choice((array_ty, mapping_ty(), call, ident())).labelled("type")
}

pub(super) fn param_list(
) -> impl Parser<Token, Vec<(String, Option<String>)>, Error = Simple<Token>> + Clone {
    ty().then(ident().or_not())
        .separated_by(just(Token::Comma))
        .delimited_by(just(Token::RoundOpen), just(Token::RoundClose))
        .labelled("param list")
}

pub(super) fn code_block() -> impl Parser<Token, Span, Error = Simple<Token>> + Clone {
    balanced(Token::CurlyOpen, Token::CurlyClose).map_with_span(|_, span| span)
}

pub(super) fn returns_type() -> impl Parser<Token, String, Error = Simple<Token>> + Clone {
    just(Token::Returns).ignore_then(ty())
}

<<<<<<< HEAD
pub(super) trait ParserExt<I, O, P> {
    fn at_least_once(self) -> chumsky::combinator::Repeated<P>;
}

impl<I: Clone, O, P: Parser<I, O>> ParserExt<I, O, P> for P {
    fn at_least_once(self) -> chumsky::combinator::Repeated<P> {
        self.repeated().at_least(1)
    }
=======
pub(super) fn multi_line_cvl_comment() -> impl Parser<char, (), Error = Simple<char>> {
    //this is a somewhat tricky parse.
    //we want to avoid parsing "/**" as a cvl comment, to give priority to starred cvldoc comments.
    //however, this creates an edge case.
    let edge_case_starter = just("/**/");
    let multi_line_starter = just("/*").then_ignore(none_of('*'));

    choice((edge_case_starter, multi_line_starter))
        .rewind()
        .then(take_to_starred_terminator())
        .ignored()
>>>>>>> 05301a33
}

/// when parsing the block associated with the documentation, we are dealing with
/// a stream of tokens. tokens may be separated by some combination of whitespace or comments.
/// since we do not go through a lexing stage that filters them out, we must assume
/// that they may exist (possibly repeatedly) between any valid token of the associated block.
pub(super) fn optional_sep_immediately_after_doc<'src>() -> BoxedParser<'src, char, (), Simple<char>>
{
    let single_line_comment_between_tokens = just("//")
        .then(none_of('/').rewind())
        .then(take_to_newline_or_end())
        .ignored();

    //we cannot use the usual multi-line comment parser here, since it is
    //now allowed to have "/**" as a comment starter.
    let multi_line_comment_between_tokens = just("/*").then(take_to_starred_terminator()).ignored();

    let comment = choice((
        single_line_comment_between_tokens,
        multi_line_comment_between_tokens,
    ))
    .padded();

    comment.repeated().ignored().padded().boxed()
}<|MERGE_RESOLUTION|>--- conflicted
+++ resolved
@@ -112,7 +112,6 @@
     just(Token::Returns).ignore_then(ty())
 }
 
-<<<<<<< HEAD
 pub(super) trait ParserExt<I, O, P> {
     fn at_least_once(self) -> chumsky::combinator::Repeated<P>;
 }
@@ -121,19 +120,30 @@
     fn at_least_once(self) -> chumsky::combinator::Repeated<P> {
         self.repeated().at_least(1)
     }
-=======
-pub(super) fn multi_line_cvl_comment() -> impl Parser<char, (), Error = Simple<char>> {
-    //this is a somewhat tricky parse.
-    //we want to avoid parsing "/**" as a cvl comment, to give priority to starred cvldoc comments.
-    //however, this creates an edge case.
-    let edge_case_starter = just("/**/");
-    let multi_line_starter = just("/*").then_ignore(none_of('*'));
+}
 
-    choice((edge_case_starter, multi_line_starter))
-        .rewind()
-        .then(take_to_starred_terminator())
-        .ignored()
->>>>>>> 05301a33
+/// when parsing the block associated with the documentation, we are dealing with
+/// a stream of tokens. tokens may be separated by some combination of whitespace or comments.
+/// since we do not go through a lexing stage that filters them out, we must assume
+/// that they may exist (possibly repeatedly) between any valid token of the associated block.
+pub(super) fn optional_sep_immediately_after_doc<'src>() -> BoxedParser<'src, char, (), Simple<char>>
+{
+    let single_line_comment_between_tokens = just("//")
+        .then(none_of('/').rewind())
+        .then(take_to_newline_or_end())
+        .ignored();
+
+    //we cannot use the usual multi-line comment parser here, since it is
+    //now allowed to have "/**" as a comment starter.
+    let multi_line_comment_between_tokens = just("/*").then(take_to_starred_terminator()).ignored();
+
+    let comment = choice((
+        single_line_comment_between_tokens,
+        multi_line_comment_between_tokens,
+    ))
+    .padded();
+
+    comment.repeated().ignored().padded().boxed()
 }
 
 /// when parsing the block associated with the documentation, we are dealing with
